--- conflicted
+++ resolved
@@ -1,26 +1,10 @@
 # Service
 
-<<<<<<< HEAD
-William Kennedy
-Ardan Labs
+William Kennedy  
+Ardan Labs  
 bill@ardanlabs.com
 
 Service is a project that provides a starter-kit for a REST based web service. It provides best practices around Go   web services using POD architecture and design. It contains the following features:
-=======
-Service is a project that provides a starter-kit for a REST based web service. It provides best practices around Go based web services using POD architecture and design. It contains the following features:
-
-* Minimal application web framework
-* Middleware integration
-* DB database support using MongoDB
-* CRUD based pattern
-* Distributed logging and tracing
-* Testing patterns
-* POD architecture with sidecars for metrics and tracing
-* Docker, Docker Compose, Makefile
-* Vendoring with [dep](https://github.com/golang/dep) and [vgo](https://github.com/golang/vgo)
-
-## Installation
->>>>>>> 848e42cf
 
 * Minimal application web framework
 * Middleware integration
